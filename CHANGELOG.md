--- conflicted
+++ resolved
@@ -22,11 +22,8 @@
 - [#1191](https://github.com/pints-team/pints/pull/1191) Warnings are now emitted using `warnings.warn` rather than `logging.getLogger(..).warning`. This makes them show up like other warnings, and allows them to be suppressed with [filterwarnings](https://docs.python.org/3/library/warnings.html#warnings.filterwarnings).
 - [#1112](https://github.com/pints-team/pints/pull/1112) The `pints.Logger` can now deal with `None` being logged in place of a proper value.
 - [#1355](https://github.com/pints-team/pints/pull/1355) When called with `parallel=True` the method `pints.evaluate()` will now limit the number of workers it uses to the number of tasks it needs to process.
-<<<<<<< HEAD
 - [#1357](https://github.com/pints-team/pints/pull/1357) Parallel evaluations using multiprocessing now restrict the number of threads used by Numpy and others to 1 (by default).
-=======
 - [#1360](https://github.com/pints-team/pints/pull/1360) The `ParallelEvaluator` will now set a different (pre-determined) random seed for each task, ensuring tasks can use randomness, but results can be reproduced from run to run.
->>>>>>> e6c8c8bb
 - [#1365](https://github.com/pints-team/pints/pull/1365) Dropped support for Python 2.7. PINTS now requires Python 3.5 or higher.
 ### Deprecated
 - [#1201](https://github.com/pints-team/pints/pull/1201) The method `pints.rhat_all_params` was accidentally removed in 0.3.0, but is now back in deprecated form.
