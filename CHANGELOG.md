--- conflicted
+++ resolved
@@ -23,11 +23,8 @@
 - [#1424](https://github.com/pints-team/pints/pull/1424) Removed the `TriangleWaveTransform` class previously used in some optimisers.
 
 ### Fixed
-<<<<<<< HEAD
 - []() Made `TransformedBoundaries` consistent with `Boundaries` by removing `range()` and adding `sample()`.
-=======
 - [#1449](https://github.com/pints-team/pints/pull/1449) Fixed a bug in `MarkovJumpModel.interpolate_mol_counts`.
->>>>>>> 2afaee9f
 
 
 ## [0.4.0] - 2021-12-07
